package bugsnag

import (
	"context"
	"fmt"
	"io/ioutil"
	"log"
	"net"
	"net/http"
	"net/http/httptest"
	"strings"
	"testing"
	"time"

	"github.com/bitly/go-simplejson"
	"github.com/bugsnag/bugsnag-go/sessions"
)

// The line numbers of this method are used in tests.
// If you move this function you'll have to change tests
func crashyHandler(w http.ResponseWriter, r *http.Request) {
	c := make(chan int)
	close(c)
	c <- 1
}

type _recurse struct {
	Recurse *_recurse
}

const (
	unhandled = true
	handled   = false
)

var testAPIKey = "166f5ad3590596f9aa8d601ea89af845"

type logger struct{ msg string }

func (l *logger) Printf(format string, v ...interface{}) { l.msg = format }

// setup sets up a simple sessionTracker and returns a test event server for receiving the event payloads.
// report payloads published to the returned server's URL will be put on the returned channel
func setup() (*httptest.Server, chan []byte) {
	reports := make(chan []byte, 10)
	sessionTracker = &testSessionTracker{}
	return httptest.NewServer(http.HandlerFunc(func(w http.ResponseWriter, r *http.Request) {
		body, _ := ioutil.ReadAll(r.Body)
		reports <- body
	})), reports
}

type testSessionTracker struct{}

func (t *testSessionTracker) StartSession(context.Context) context.Context {
	return context.Background()
}

func (t *testSessionTracker) GetSession(context.Context) *sessions.Session {
	return &sessions.Session{}
}

func (t *testSessionTracker) FlushSessions() {}

func TestConfigure(t *testing.T) {
	Configure(Configuration{
		APIKey: testAPIKey,
	})

	if Config.APIKey != testAPIKey {
		t.Errorf("Setting APIKey didn't work")
	}

	if New().Config.APIKey != testAPIKey {
		t.Errorf("Setting APIKey didn't work for new notifiers")
	}
}

func TestNotify(t *testing.T) {
	ts, reports := setup()
	defer ts.Close()
	sessionTracker = nil
	startSessionTracking()

	recurse := _recurse{}
	recurse.Recurse = &recurse

	OnBeforeNotify(func(event *Event, config *Configuration) error {
		if event.Context == "testing" {
			event.GroupingHash = "lol"
		}
		return nil
	})

	Notify(
		StartSession(context.Background()),
		fmt.Errorf("hello world"),
		generateSampleConfig(ts.URL),
		User{Id: "123", Name: "Conrad", Email: "me@cirw.in"},
		Context{"testing"},
		MetaData{"test": {
			"password": "sneaky",
			"value":    "able",
			"broken":   complex(1, 2),
			"recurse":  recurse,
		}},
	)

	json, err := simplejson.NewJson(<-reports)

	if err != nil {
		t.Fatal(err)
	}

	event := getIndex(json, "events", 0)

	assertPayload(t, json, eventJSON{
		App:            &appJSON{ReleaseStage: "test", Type: "foo", Version: "1.2.3"},
		Context:        "testing",
		Device:         &deviceJSON{Hostname: "web1"},
		GroupingHash:   "lol",
		Session:        &sessionJSON{Events: eventCountsJSON{Handled: 0, Unhandled: 1}},
		Severity:       "warning",
		SeverityReason: &severityReasonJSON{Type: SeverityReasonHandledError},
		Unhandled:      false,
		User:           &User{Id: "123", Name: "Conrad", Email: "me@cirw.in"},
		Exceptions:     []exceptionJSON{{ErrorClass: "*errors.errorString", Message: "hello world"}},
	})
	assertValidSession(t, event, handled)

	for k, exp := range map[string]string{
		"metaData.test.password":        "[REDACTED]",
		"metaData.test.value":           "able",
		"metaData.test.broken":          "[complex128]",
		"metaData.test.recurse.Recurse": "[RECURSION]",
	} {
		if got := getString(event, k); got != exp {
			t.Errorf("Expected %s to be '%s' but was '%s'", k, exp, got)
		}
	}

	exception := getIndex(event, "exceptions", 0)
<<<<<<< HEAD
	checkFrame(t, getIndex(exception, "stacktrace", 0), stackFrame{File: "bugsnag_test.go", Method: "TestNotify", InProject: true})
=======
	checkFrame(t, getIndex(exception, "stacktrace", 0), stackFrame{File: "bugsnag_test.go", Method: "TestNotify", LineNumber: 95, InProject: true})
>>>>>>> 3c39566f
	checkFrame(t, getIndex(exception, "stacktrace", 1), stackFrame{File: "testing/testing.go", Method: "tRunner", InProject: false})
}

func TestHandler(t *testing.T) {
	ts, reports := setup()
	defer ts.Close()

	l, err := net.Listen("tcp", "127.0.0.1:0")
	if err != nil {
		t.Fatal(err)
	}
	defer l.Close()
	mux := http.NewServeMux()
	mux.HandleFunc("/", crashyHandler)

	go (&http.Server{
		Addr:     l.Addr().String(),
		Handler:  Handler(mux, generateSampleConfig(ts.URL), SeverityInfo),
		ErrorLog: log.New(ioutil.Discard, log.Prefix(), 0),
	}).Serve(l)

	http.Get("http://" + l.Addr().String() + "/ok?foo=bar")

	json, err := simplejson.NewJson(<-reports)
	if err != nil {
		t.Fatal(err)
	}

	assertPayload(t, json, eventJSON{
		App:            &appJSON{ReleaseStage: "test", Type: "foo", Version: "1.2.3"},
		Context:        "/ok",
		Device:         &deviceJSON{Hostname: "web1"},
		GroupingHash:   "",
		Session:        &sessionJSON{Events: eventCountsJSON{Handled: 0, Unhandled: 1}},
		Severity:       "info",
		SeverityReason: &severityReasonJSON{Type: SeverityReasonHandledPanic},
		Unhandled:      true,
		User:           &User{Id: "127.0.0.1", Name: "", Email: ""},
		Exceptions:     []exceptionJSON{{ErrorClass: "runtime.plainError", Message: "send on closed channel"}},
	})
	event := getIndex(json, "events", 0)
	assertValidSession(t, event, unhandled)
	for k, exp := range map[string]string{
		"metaData.request.httpMethod": "GET",
		"metaData.request.url":        "http://" + l.Addr().String() + "/ok?foo=bar",
	} {
		if got := getString(event, k); got != exp {
			t.Errorf("Expected %s to be '%s' but was '%s'", k, exp, got)
		}
	}
	for k, exp := range map[string]string{
		"metaData.request.params.foo":              "bar",
		"metaData.request.headers.Accept-Encoding": "gzip",
	} {
		if got := getFirstString(event, k); got != exp {
			t.Errorf("Expected %s to be '%s' but was '%s'", k, exp, got)
		}
	}

	exception := getIndex(event, "exceptions", 0)
	checkFrame(t, getIndex(exception, "stacktrace", 0), stackFrame{File: "runtime/panic.go", Method: "gopanic", InProject: false})
	checkFrame(t, getIndex(exception, "stacktrace", 3), stackFrame{File: "bugsnag_test.go", Method: "crashyHandler", InProject: true})
}

func TestAutoNotify(t *testing.T) {
	ts, reports := setup()
	defer ts.Close()

	var panicked error

	func() {
		defer func() {
			p := recover()
			switch p.(type) {
			case error:
				panicked = p.(error)
			default:
				t.Fatalf("Unexpected panic happened. Expected 'eggs' Error but was a(n) <%T> with value <%+v>", p, p)
			}
		}()
		defer AutoNotify(StartSession(context.Background()), generateSampleConfig(ts.URL))

		panic(fmt.Errorf("eggs"))
	}()

	if panicked.Error() != "eggs" {
		t.Errorf("didn't re-panic")
	}

	json, err := simplejson.NewJson(<-reports)
	if err != nil {
		t.Fatal(err)
	}

	assertPayload(t, json, eventJSON{
		App:            &appJSON{ReleaseStage: "test", Type: "foo", Version: "1.2.3"},
		Context:        "",
		Device:         &deviceJSON{Hostname: "web1"},
		GroupingHash:   "",
		Session:        &sessionJSON{Events: eventCountsJSON{Handled: 0, Unhandled: 1}},
		Severity:       "error",
		SeverityReason: &severityReasonJSON{Type: SeverityReasonHandledPanic},
		Unhandled:      true,
		User:           &User{},
		Exceptions:     []exceptionJSON{{ErrorClass: "*errors.errorString", Message: "eggs"}},
	})
}

func TestRecover(t *testing.T) {
	ts, reports := setup()
	defer ts.Close()

	var panicked interface{}

	func() {
		defer func() {
			panicked = recover()
		}()
		defer Recover(StartSession(context.Background()), generateSampleConfig(ts.URL))

		panic("ham")
	}()

	if panicked != nil {
		t.Errorf("Did not expect a panic but repanicked")
	}

	json, err := simplejson.NewJson(<-reports)
	if err != nil {
		t.Fatal(err)
	}

	assertPayload(t, json, eventJSON{
		App:            &appJSON{ReleaseStage: "test", Type: "foo", Version: "1.2.3"},
		Context:        "",
		Device:         &deviceJSON{Hostname: "web1"},
		GroupingHash:   "",
		Session:        &sessionJSON{Events: eventCountsJSON{Handled: 0, Unhandled: 1}},
		Severity:       "warning",
		SeverityReason: &severityReasonJSON{Type: SeverityReasonHandledPanic},
		Unhandled:      false,
		User:           &User{},
		Exceptions:     []exceptionJSON{{ErrorClass: "*errors.errorString", Message: "ham"}},
	})
}

func TestRecoverCustomHandledState(t *testing.T) {
	ts, reports := setup()
	defer ts.Close()

	var panicked interface{}

	func() {
		defer func() {
			panicked = recover()
		}()
		handledState := HandledState{
			SeverityReason:   SeverityReasonHandledPanic,
			OriginalSeverity: SeverityError,
			Unhandled:        true,
		}
		defer Recover(handledState, StartSession(context.Background()), generateSampleConfig(ts.URL))

		panic("at the disco?")
	}()

	if panicked != nil {
		t.Errorf("Did not expect a panic but repanicked")
	}
	json, err := simplejson.NewJson(<-reports)
	if err != nil {
		t.Fatal(err)
	}

	assertPayload(t, json, eventJSON{
		App:            &appJSON{ReleaseStage: "test", Type: "foo", Version: "1.2.3"},
		Context:        "",
		Device:         &deviceJSON{Hostname: "web1"},
		GroupingHash:   "",
		Session:        &sessionJSON{Events: eventCountsJSON{Handled: 0, Unhandled: 1}},
		Severity:       "error",
		SeverityReason: &severityReasonJSON{Type: SeverityReasonHandledPanic},
		Unhandled:      true,
		User:           &User{},
		Exceptions:     []exceptionJSON{{ErrorClass: "*errors.errorString", Message: "at the disco?"}},
	})
}

func TestSeverityReasonNotifyCallback(t *testing.T) {
	ts, reports := setup()
	defer ts.Close()

	OnBeforeNotify(func(event *Event, config *Configuration) error {
		event.Severity = SeverityInfo
		return nil
	})

	Notify(StartSession(context.Background()), fmt.Errorf("hello world"), generateSampleConfig(ts.URL))

	json, _ := simplejson.NewJson(<-reports)
	assertPayload(t, json, eventJSON{
		App:            &appJSON{ReleaseStage: "test", Type: "foo", Version: "1.2.3"},
		Context:        "",
		Device:         &deviceJSON{Hostname: "web1"},
		GroupingHash:   "",
		Session:        &sessionJSON{Events: eventCountsJSON{Handled: 0, Unhandled: 1}},
		Severity:       "info",
		SeverityReason: &severityReasonJSON{Type: SeverityReasonCallbackSpecified},
		Unhandled:      false,
		User:           &User{},
		Exceptions:     []exceptionJSON{{ErrorClass: "*errors.errorString", Message: "hello world"}},
	})
}

func TestNotifyWithoutError(t *testing.T) {
	ts, reports := setup()
	defer ts.Close()

	config := generateSampleConfig(ts.URL)
	config.Synchronous = true
	l := logger{}
	config.Logger = &l
	Configure(config)

	Notify(StartSession(context.Background()))

	select {
	case r := <-reports:
		t.Fatalf("Unexpected request made to bugsnag: %+v", r)
	default:
		for _, exp := range []string{"ERROR", "error", "Bugsnag", "not notified"} {
			if got := l.msg; !strings.Contains(got, exp) {
				t.Errorf("Expected to see '%s' in logged message but logged message was '%s'", exp, got)
			}
		}
	}
}

func TestConfigureTwice(t *testing.T) {
	Configure(Configuration{})
	if !Config.IsAutoCaptureSessions() {
		t.Errorf("Expected auto capture sessions to be enabled by default")
	}
	Configure(Configuration{AutoCaptureSessions: false})
	if Config.IsAutoCaptureSessions() {
		t.Errorf("Expected auto capture sessions to be disabled when configured")
	}
	Configure(Configuration{AutoCaptureSessions: true})
	if !Config.IsAutoCaptureSessions() {
		t.Errorf("Expected auto capture sessions to be enabled when configured")
	}
}

func generateSampleConfig(endpoint string) Configuration {
	return Configuration{
		APIKey:          testAPIKey,
		Endpoints:       Endpoints{Notify: endpoint},
		ProjectPackages: []string{"github.com/bugsnag/bugsnag-go"},
		Logger:          log.New(ioutil.Discard, log.Prefix(), log.Flags()),
		ReleaseStage:    "test",
		AppType:         "foo",
		AppVersion:      "1.2.3",
		Hostname:        "web1",
	}
}

func get(j *simplejson.Json, path string) *simplejson.Json {
	return j.GetPath(strings.Split(path, ".")...)
}
func getBool(j *simplejson.Json, path string) bool {
	return get(j, path).MustBool()
}
func getInt(j *simplejson.Json, path string) int {
	return get(j, path).MustInt()
}
func getString(j *simplejson.Json, path string) string {
	return get(j, path).MustString()
}
func getIndex(j *simplejson.Json, path string, index int) *simplejson.Json {
	return get(j, path).GetIndex(index)
}
func getFirstString(j *simplejson.Json, path string) string {
	return getIndex(j, path, 0).MustString()
}

// assertPayload compares the payload that was received by the event-server to
// the expected report JSON payload
func assertPayload(t *testing.T, report *simplejson.Json, exp eventJSON) {
	expException := exp.Exceptions[0]

	event := getIndex(report, "events", 0)
	exception := getIndex(event, "exceptions", 0)

	for _, tc := range []struct {
		prop     string
		exp, got interface{}
	}{
		{prop: "API Key", exp: testAPIKey, got: getString(report, "apiKey")},

		{prop: "notifier name", exp: "Bugsnag Go", got: getString(report, "notifier.name")},
		{prop: "notifier version", exp: VERSION, got: getString(report, "notifier.version")},
		{prop: "notifier url", exp: "https://github.com/bugsnag/bugsnag-go", got: getString(report, "notifier.url")},

		{prop: "exception message", exp: expException.Message, got: getString(exception, "message")},
		{prop: "exception error class", exp: expException.ErrorClass, got: getString(exception, "errorClass")},

		{prop: "unhandled", exp: exp.Unhandled, got: getBool(event, "unhandled")},

		{prop: "app version", exp: exp.App.Version, got: getString(event, "app.version")},
		{prop: "app release stage", exp: exp.App.ReleaseStage, got: getString(event, "app.releaseStage")},
		{prop: "app type", exp: exp.App.Type, got: getString(event, "app.type")},

		{prop: "user id", exp: exp.User.Id, got: getString(event, "user.id")},
		{prop: "user name", exp: exp.User.Name, got: getString(event, "user.name")},
		{prop: "user email", exp: exp.User.Email, got: getString(event, "user.email")},

		{prop: "context", exp: exp.Context, got: getString(event, "context")},
		{prop: "device hostname", exp: exp.Device.Hostname, got: getString(event, "device.hostname")},
		{prop: "grouping hash", exp: exp.GroupingHash, got: getString(event, "groupingHash")},
		{prop: "payload version", exp: "4", got: getString(event, "payloadVersion")},

		{prop: "severity", exp: exp.Severity, got: getString(event, "severity")},
		{prop: "severity reason type", exp: string(exp.SeverityReason.Type), got: getString(event, "severityReason.type")},
	} {
		if tc.got != tc.exp {
			t.Errorf("Wrong %s: expected '%v' but got '%v'", tc.prop, tc.exp, tc.got)
		}
	}
}

func assertValidSession(t *testing.T, event *simplejson.Json, unhandled bool) {
	if sessionID := getString(event, "session.id"); len(sessionID) != 36 {
		t.Errorf("Expected a valid session ID to be set but was '%s'", sessionID)
	}
	if _, e := time.Parse(time.RFC3339, getString(event, "session.startedAt")); e != nil {
		t.Error(e)
	}
	expHandled, expUnhandled := 1, 0
	if unhandled {
		expHandled, expUnhandled = expUnhandled, expHandled
	}
	if got := getInt(event, "session.events.unhandled"); got != expUnhandled {
		t.Errorf("Expected %d unhandled events in session but was %d", expUnhandled, got)
	}
	if got := getInt(event, "session.events.handled"); got != expHandled {
		t.Errorf("Expected %d handled events in session but was %d", expHandled, got)
	}
}

func checkFrame(t *testing.T, frame *simplejson.Json, exp stackFrame) {
	if got := getString(frame, "file"); got != exp.File {
		t.Errorf("Expected frame file to be '%s' but was '%s'", exp.File, got)
	}
	if got := getString(frame, "method"); got != exp.Method {
		t.Errorf("Expected frame method to be '%s' but was '%s'", exp.Method, got)
	}
	// We can unfortunately not be more specific with this check as different
	// versions of Go might add/remove stack frames
	if got := getInt(frame, "lineNumber"); got == 0 {
		t.Errorf("Expected frame line number to be %d but was %d", exp.LineNumber, got)
	}
	if got := getBool(frame, "inProject"); got != exp.InProject {
		t.Errorf("Expected frame inProject to be '%v' but was '%v'", exp.InProject, got)
	}
}<|MERGE_RESOLUTION|>--- conflicted
+++ resolved
@@ -140,11 +140,7 @@
 	}
 
 	exception := getIndex(event, "exceptions", 0)
-<<<<<<< HEAD
 	checkFrame(t, getIndex(exception, "stacktrace", 0), stackFrame{File: "bugsnag_test.go", Method: "TestNotify", InProject: true})
-=======
-	checkFrame(t, getIndex(exception, "stacktrace", 0), stackFrame{File: "bugsnag_test.go", Method: "TestNotify", LineNumber: 95, InProject: true})
->>>>>>> 3c39566f
 	checkFrame(t, getIndex(exception, "stacktrace", 1), stackFrame{File: "testing/testing.go", Method: "tRunner", InProject: false})
 }
 

Feature: Using recover

Scenario: An error report is sent when a go routine crashes
  Given I set environment variable "API_KEY" to "a35a2a72bd230ac0aa0f52715bbdc6aa"
  And I configure the bugsnag endpoints
  When I configure with the "recover" configuration and send an error with crash
  And I wait for 1 second
  Then I should receive a request
  And the request used payload v4 headers
  And the request contained the api key "a35a2a72bd230ac0aa0f52715bbdc6aa"
  And the exception "errorClass" equals "*errors.errorString"
  And the exception "message" equals "Go routine killed"

<<<<<<< HEAD
Scenario: An error report is sent when a goroutine crashes in a revel controller method
  Given I work with a new 'revel-0.20.0' app
  And I set the "revel-0.20.0" config variable "bugsnag.apikey" to "a35a2a72bd230ac0aa0f52715bbdc6aa"
  And I configure the bugsnag endpoint in the config file for 'revel-0.20.0'
  When I run the script "features/fixtures/revel-0.20.0/run.sh"
  And I wait for 4 seconds
  And I go to the route "/recover"
  And I wait for 1 seconds
  Then I should receive a request
  And the exception "errorClass" equals "*errors.errorString"
  And the exception "message" equals "Go routine killed"
=======
Scenario: An error report is sent when a go routine crashes when using net http
  Given I set environment variable "API_KEY" to "a35a2a72bd230ac0aa0f52715bbdc6aa"
  And I configure the bugsnag endpoints
  When I run the http-net test server with the "recover" configuration
  And I wait for 1 second
  Then I should receive 2 requests
  And the request used payload v4 headers
  And the request contained the api key "a35a2a72bd230ac0aa0f52715bbdc6aa"
  And the exception "errorClass" equals "*errors.errorString"
  And the exception "message" equals "Go routine killed"
  And the payload field "events.0.session.events.handled" equals 1 for request 0
  And the payload field "sessionCounts.0.sessionsStarted" equals 1 for request 1
>>>>>>> e84df7fb
<|MERGE_RESOLUTION|>--- conflicted
+++ resolved
@@ -11,7 +11,6 @@
   And the exception "errorClass" equals "*errors.errorString"
   And the exception "message" equals "Go routine killed"
 
-<<<<<<< HEAD
 Scenario: An error report is sent when a goroutine crashes in a revel controller method
   Given I work with a new 'revel-0.20.0' app
   And I set the "revel-0.20.0" config variable "bugsnag.apikey" to "a35a2a72bd230ac0aa0f52715bbdc6aa"
@@ -23,7 +22,7 @@
   Then I should receive a request
   And the exception "errorClass" equals "*errors.errorString"
   And the exception "message" equals "Go routine killed"
-=======
+
 Scenario: An error report is sent when a go routine crashes when using net http
   Given I set environment variable "API_KEY" to "a35a2a72bd230ac0aa0f52715bbdc6aa"
   And I configure the bugsnag endpoints
@@ -35,5 +34,4 @@
   And the exception "errorClass" equals "*errors.errorString"
   And the exception "message" equals "Go routine killed"
   And the payload field "events.0.session.events.handled" equals 1 for request 0
-  And the payload field "sessionCounts.0.sessionsStarted" equals 1 for request 1
->>>>>>> e84df7fb
+  And the payload field "sessionCounts.0.sessionsStarted" equals 1 for request 1
--- conflicted
+++ resolved
@@ -1,15 +1,8 @@
-<<<<<<< HEAD
-When('I configure the bugsnag endpoint') do
-  steps %(
-    When I set environment variable "NOTIFY_ENDPOINT" to "http://localhost:#{MOCK_API_PORT}"
-  )
-=======
 When('I configure the bugsnag endpoints') do
   steps %Q{
     When I set environment variable "NOTIFY_ENDPOINT" to "http://localhost:#{MOCK_API_PORT}"
     When I set environment variable "SESSIONS_ENDPOINT" to "http://localhost:#{MOCK_API_PORT}"
   }
->>>>>>> 71b0dfc2
 end
 
 When('I configure the bugsnag notify endpoint only') do

--- conflicted
+++ resolved
@@ -11,18 +11,17 @@
   And the payload field "events.0.exceptions.0.message" equals "Don't ignore this error" for request 0
   And the payload field "events.0.exceptions.0.message" equals "Error message was changed" for request 1
 
-<<<<<<< HEAD
 Scenario: Revel integration can send three bugsnags and use on before notify to drop one and modify the message of another
-    And I work with a new 'revel-0.20.0' app
-    And I set the "revel-0.20.0" config variable "bugsnag.apikey" to "a35a2a72bd230ac0aa0f52715bbdc6aa"
-    And I configure the bugsnag endpoint in the config file for 'revel-0.20.0'
-    When I run the script "features/fixtures/revel-0.20.0/run.sh"
-    And I wait for 4 seconds
-    And I go to the route "/onbeforenotify"
-    Then I should receive 2 requests
-    And the payload field "events.0.exceptions.0.message" equals "Don't ignore this error" for request 0
-    And the payload field "events.0.exceptions.0.message" equals "Error message was changed" for request 1
-=======
+  And I work with a new 'revel-0.20.0' app
+  And I set the "revel-0.20.0" config variable "bugsnag.apikey" to "a35a2a72bd230ac0aa0f52715bbdc6aa"
+  And I configure the bugsnag endpoint in the config file for 'revel-0.20.0'
+  When I run the script "features/fixtures/revel-0.20.0/run.sh"
+  And I wait for 4 seconds
+  And I go to the route "/onbeforenotify"
+  Then I should receive 2 requests
+  And the payload field "events.0.exceptions.0.message" equals "Don't ignore this error" for request 0
+  And the payload field "events.0.exceptions.0.message" equals "Error message was changed" for request 1
+
 Scenario: Send three bugsnags and use on before notify to drop one and modify the message of another using net http
   Given I set environment variable "API_KEY" to "a35a2a72bd230ac0aa0f52715bbdc6aa"
   And I configure the bugsnag endpoints
@@ -32,5 +31,4 @@
   And the "bugsnag-api-key" header equals "a35a2a72bd230ac0aa0f52715bbdc6aa" for request 0 
   And the "bugsnag-api-key" header equals "a35a2a72bd230ac0aa0f52715bbdc6aa" for request 1
   And the payload field "events.0.exceptions.0.message" equals "Don't ignore this error" for request 0
-  And the payload field "events.0.exceptions.0.message" equals "Error message was changed" for request 1
->>>>>>> e84df7fb
+  And the payload field "events.0.exceptions.0.message" equals "Error message was changed" for request 1